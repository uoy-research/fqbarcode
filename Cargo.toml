--- conflicted
+++ resolved
@@ -1,9 +1,5 @@
 [package]
-<<<<<<< HEAD
-name = "fqgrep"
-=======
 name = "fqbarcode"
->>>>>>> 4890194b
 version = "0.2.0"
 edition = "2021"
 
